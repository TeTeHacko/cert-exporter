package exporters

import (
	"bytes"
	"crypto/x509"
	"encoding/base64"
	"encoding/pem"
	"fmt"
	"os"
	"path/filepath"
	"time"

<<<<<<< HEAD
=======
	"github.com/golang/glog"
	"github.com/joe-elliott/cert-exporter/src/args"
>>>>>>> 9522d183
	"github.com/pavlo-v-chernykh/keystore-go/v4"
	"software.sslmate.com/src/go-pkcs12"
)

type certMetric struct {
	durationUntilExpiry float64
	notAfter, notBefore float64
	issuer              string
	cn                  string
	Alias               string // New field for JKS alias
}

<<<<<<< HEAD
func secondsToExpiryFromCertAsFile(file string, password string) ([]certMetric, error) {
=======
func matchGlobs(s string, globs args.GlobArgs) bool {
	if s == "" { // An empty string (e.g. alias for non-JKS or empty CN) should not match unless glob is explicitly "" or "*"
		for _, pattern := range globs {
			if pattern == "" || pattern == "*" { // only match if glob is "" or "*"
				return true
			}
		}
		return false
	}
	for _, pattern := range globs {
		matched, err := filepath.Match(pattern, s)
		if err != nil {
			glog.Warningf("Malformed glob pattern '%s' while matching string '%s': %v", pattern, s, err)
			continue // Treat malformed pattern as non-matching for this specific pattern
		}
		if matched {
			return true
		}
	}
	return false
}

func filterMetrics(metrics []certMetric, excludeCNGlobs args.GlobArgs, excludeAliasGlobs args.GlobArgs, excludeIssuerGlobs args.GlobArgs) []certMetric {
	if len(excludeCNGlobs) == 0 && len(excludeAliasGlobs) == 0 && len(excludeIssuerGlobs) == 0 {
		return metrics
	}

	var filtered []certMetric
	for _, m := range metrics {
		excluded := false
		if len(excludeCNGlobs) > 0 && matchGlobs(m.cn, excludeCNGlobs) {
			excluded = true
		}
		if !excluded && len(excludeAliasGlobs) > 0 && m.Alias != "" && matchGlobs(m.Alias, excludeAliasGlobs) {
			excluded = true
		}
		if !excluded && len(excludeIssuerGlobs) > 0 && matchGlobs(m.issuer, excludeIssuerGlobs) {
			excluded = true
		}

		if !excluded {
			filtered = append(filtered, m)
		}
	}
	return filtered
}

func secondsToExpiryFromCertAsFile(file string, password string, excludeCNGlobs args.GlobArgs, excludeAliasGlobs args.GlobArgs, excludeIssuerGlobs args.GlobArgs) ([]certMetric, error) {
>>>>>>> 9522d183
	certBytes, err := os.ReadFile(file)
	if err != nil {
		return []certMetric{}, err
	}
<<<<<<< HEAD

	return secondsToExpiryFromCertAsBytes(certBytes, password)
}

func secondsToExpiryFromCertAsBase64String(s string, password string) ([]certMetric, error) {
=======
	return secondsToExpiryFromCertAsBytes(certBytes, password, excludeCNGlobs, excludeAliasGlobs, excludeIssuerGlobs)
}

func secondsToExpiryFromCertAsBase64String(s string, password string, excludeCNGlobs args.GlobArgs, excludeAliasGlobs args.GlobArgs, excludeIssuerGlobs args.GlobArgs) ([]certMetric, error) {
>>>>>>> 9522d183
	certBytes, err := base64.StdEncoding.DecodeString(s)
	if err != nil {
		return []certMetric{}, err
	}
<<<<<<< HEAD
	return secondsToExpiryFromCertAsBytes(certBytes, password)
}

func secondsToExpiryFromCertAsBytes(certBytes []byte, certPassword string) ([]certMetric, error) {
=======
	return secondsToExpiryFromCertAsBytes(certBytes, password, excludeCNGlobs, excludeAliasGlobs, excludeIssuerGlobs)
}

func secondsToExpiryFromCertAsBytes(certBytes []byte, certPassword string, excludeCNGlobs args.GlobArgs, excludeAliasGlobs args.GlobArgs, excludeIssuerGlobs args.GlobArgs) ([]certMetric, error) {
>>>>>>> 9522d183
	var pemMetrics, pkcsMetrics, jksMetrics []certMetric
	var errPem, errPkcs, errJks error
	var parsedPem, parsedPkcs, parsedJks bool

	// Try PEM
	parsedPem, pemMetrics, errPem = parseAsPEM(certBytes)
	if parsedPem {
		// If parsedPem is true, it means the data was recognized as PEM.
		// errPem might be non-nil if there was an issue with intermediate certs.
<<<<<<< HEAD
		return pemMetrics, errPem
=======
		return filterMetrics(pemMetrics, excludeCNGlobs, excludeAliasGlobs, excludeIssuerGlobs), errPem
>>>>>>> 9522d183
	}
	// errPem contains the reason it wasn't parsed as PEM (e.g., "Failed to parse as a pem")

	// Try PKCS12
	parsedPkcs, pkcsMetrics, errPkcs = parseAsPKCS(certBytes, certPassword)
	if parsedPkcs {
		// If parsedPkcs is true, it means pkcs12.DecodeChain succeeded.
		// errPkcs should be nil in this case according to its implementation.
<<<<<<< HEAD
		return pkcsMetrics, errPkcs
=======
		return filterMetrics(pkcsMetrics, excludeCNGlobs, excludeAliasGlobs, excludeIssuerGlobs), errPkcs
>>>>>>> 9522d183
	}
	// errPkcs contains the reason it wasn't parsed as PKCS12

	// Try JKS
	parsedJks, jksMetrics, errJks = parseAsJKS(certBytes, certPassword)
	if parsedJks {
		// If parsedJks is true, it means ks.Load succeeded.
		// errJks might be non-nil if there was an issue processing an entry or cert within the JKS.
<<<<<<< HEAD
		return jksMetrics, errJks
=======
		return filterMetrics(jksMetrics, excludeCNGlobs, excludeAliasGlobs, excludeIssuerGlobs), errJks
>>>>>>> 9522d183
	}
	// errJks contains the reason it wasn't parsed as JKS

	// If all attempts fail
	return nil, fmt.Errorf("failed to parse certificate data: as pem (error: %v), as pkcs12 (error: %v), as jks (error: %v)", errPem, errPkcs, errJks)
}

func getCertificateMetrics(cert *x509.Certificate) certMetric {
	var metric certMetric
	metric.notAfter = float64(cert.NotAfter.Unix())
	metric.notBefore = float64(cert.NotBefore.Unix())
	metric.durationUntilExpiry = time.Until(cert.NotAfter).Seconds()
	metric.issuer = cert.Issuer.CommonName
	metric.cn = cert.Subject.CommonName
	return metric
}

func parseAsPKCS(certBytes []byte, certPassword string) (bool, []certMetric, error) {
	var metrics []certMetric
	_, cert, caCerts, err := pkcs12.DecodeChain(certBytes, certPassword)
	if err != nil {
		return false, nil, err
	}
	metric := getCertificateMetrics(cert)
	metrics = append(metrics, metric)
	for _, cert := range caCerts {
		metric := getCertificateMetrics(cert)
		metrics = append(metrics, metric)
	}
	return true, metrics, nil
}

func parseAsJKS(certBytes []byte, certPassword string) (bool, []certMetric, error) {
	var metrics []certMetric

	ks := keystore.New()
	// keystore.Load takes an io.Reader and a password []byte
	err := ks.Load(bytes.NewReader(certBytes), []byte(certPassword))
	if err != nil {
		// This indicates it's not a JKS file, the password is wrong, or it's corrupted.
		return false, nil, fmt.Errorf("failed to decode JKS: %w", err)
	}

	// If ks.Load succeeded, we consider it "parsed" as JKS format.
	// Subsequent errors are issues within a valid JKS structure.

	aliases := ks.Aliases()
	if len(aliases) == 0 {
		// Empty but valid JKS.
		return true, metrics, nil // metrics will be empty
	}

	for _, alias := range aliases {
		// Only process TrustedCertificateEntry types
		if ks.IsTrustedCertificateEntry(alias) {
			tcEntry, entryErr := ks.GetTrustedCertificateEntry(alias)
			if entryErr != nil {
				// If a TrustedCertificateEntry is found but cannot be read, return an error.
				return true, metrics, fmt.Errorf("failed to get trusted certificate entry '%s' from JKS: %w", alias, entryErr)
			}
			cert, parseErr := x509.ParseCertificate(tcEntry.Certificate.Content)
			if parseErr != nil {
				// If a TrustedCertificateEntry is read but the cert cannot be parsed, return an error.
				return true, metrics, fmt.Errorf("failed to parse trusted certificate for alias '%s': %w", alias, parseErr)
			}
			m := getCertificateMetrics(cert)
			m.Alias = alias // Set the JKS alias
			metrics = append(metrics, m)
		} else if ks.IsPrivateKeyEntry(alias) {
			// Attempt to get the PrivateKeyEntry. The certPassword is the keystore password.
			// This will work if the private key is not password-protected or shares the keystore password.
			// If the private key has its own distinct password, this call will likely fail.
			pkEntry, entryErr := ks.GetPrivateKeyEntry(alias, []byte(certPassword))
			if entryErr != nil {
				// Error retrieving PrivateKeyEntry, possibly due to incorrect key-specific password.
				return true, metrics, fmt.Errorf("failed to get private key entry '%s' (key may have a different password than the keystore): %w", alias, entryErr)
			}

			for i, certInChain := range pkEntry.CertificateChain {
				cert, parseErr := x509.ParseCertificate(certInChain.Content)
				if parseErr != nil {
					return true, metrics, fmt.Errorf("failed to parse certificate in chain for private key entry '%s' at index %d: %w", alias, i, parseErr)
				}
				m := getCertificateMetrics(cert)
				m.Alias = alias // Set the JKS alias
				metrics = append(metrics, m)
			}
		}
	}
	return true, metrics, nil
}

func parseAsPEM(certBytes []byte) (bool, []certMetric, error) {
	var metrics []certMetric
	var pemBlockDecoded bool // Tracks if at least one PEM block was successfully decoded

	data := certBytes
	for len(data) > 0 {
		block, rest := pem.Decode(data)
		if block == nil {
			// No more PEM blocks can be decoded from the remaining data.
			// If 'rest' is not empty here, it means there was trailing non-PEM data,
			// which is acceptable if we've already found PEM blocks.
			break
		}
		pemBlockDecoded = true // Mark that we've found at least one PEM block

		if block.Type == "CERTIFICATE" {
			cert, err := x509.ParseCertificate(block.Bytes)
			if err != nil {
				// Log the error for this specific certificate but continue processing others.
				glog.Warningf("Error parsing an X.509 certificate from a PEM block: %v", err)
			} else {
				metric := getCertificateMetrics(cert)
				metrics = append(metrics, metric)
			}
		} else {
			// A PEM block was found, but it's not of type "CERTIFICATE".
			// Log this information if verbose logging is enabled and skip it.
			glog.V(2).Infof("Skipping PEM block of type '%s'", block.Type)
		}

		// Move to the rest of the data for the next iteration.
		data = rest
	}

	if !pemBlockDecoded {
		// If no PEM blocks were decoded at all, the input is not considered PEM.
		return false, nil, fmt.Errorf("no PEM data found in input")
	}

	// If at least one PEM block was decoded, the input is considered to be PEM.
	// 'metrics' will contain all successfully parsed certificates.
	return true, metrics, nil
}<|MERGE_RESOLUTION|>--- conflicted
+++ resolved
@@ -10,11 +10,8 @@
 	"path/filepath"
 	"time"
 
-<<<<<<< HEAD
-=======
 	"github.com/golang/glog"
 	"github.com/joe-elliott/cert-exporter/src/args"
->>>>>>> 9522d183
 	"github.com/pavlo-v-chernykh/keystore-go/v4"
 	"software.sslmate.com/src/go-pkcs12"
 )
@@ -27,9 +24,6 @@
 	Alias               string // New field for JKS alias
 }
 
-<<<<<<< HEAD
-func secondsToExpiryFromCertAsFile(file string, password string) ([]certMetric, error) {
-=======
 func matchGlobs(s string, globs args.GlobArgs) bool {
 	if s == "" { // An empty string (e.g. alias for non-JKS or empty CN) should not match unless glob is explicitly "" or "*"
 		for _, pattern := range globs {
@@ -78,38 +72,22 @@
 }
 
 func secondsToExpiryFromCertAsFile(file string, password string, excludeCNGlobs args.GlobArgs, excludeAliasGlobs args.GlobArgs, excludeIssuerGlobs args.GlobArgs) ([]certMetric, error) {
->>>>>>> 9522d183
 	certBytes, err := os.ReadFile(file)
 	if err != nil {
 		return []certMetric{}, err
 	}
-<<<<<<< HEAD
-
-	return secondsToExpiryFromCertAsBytes(certBytes, password)
-}
-
-func secondsToExpiryFromCertAsBase64String(s string, password string) ([]certMetric, error) {
-=======
 	return secondsToExpiryFromCertAsBytes(certBytes, password, excludeCNGlobs, excludeAliasGlobs, excludeIssuerGlobs)
 }
 
 func secondsToExpiryFromCertAsBase64String(s string, password string, excludeCNGlobs args.GlobArgs, excludeAliasGlobs args.GlobArgs, excludeIssuerGlobs args.GlobArgs) ([]certMetric, error) {
->>>>>>> 9522d183
 	certBytes, err := base64.StdEncoding.DecodeString(s)
 	if err != nil {
 		return []certMetric{}, err
 	}
-<<<<<<< HEAD
-	return secondsToExpiryFromCertAsBytes(certBytes, password)
-}
-
-func secondsToExpiryFromCertAsBytes(certBytes []byte, certPassword string) ([]certMetric, error) {
-=======
 	return secondsToExpiryFromCertAsBytes(certBytes, password, excludeCNGlobs, excludeAliasGlobs, excludeIssuerGlobs)
 }
 
 func secondsToExpiryFromCertAsBytes(certBytes []byte, certPassword string, excludeCNGlobs args.GlobArgs, excludeAliasGlobs args.GlobArgs, excludeIssuerGlobs args.GlobArgs) ([]certMetric, error) {
->>>>>>> 9522d183
 	var pemMetrics, pkcsMetrics, jksMetrics []certMetric
 	var errPem, errPkcs, errJks error
 	var parsedPem, parsedPkcs, parsedJks bool
@@ -119,11 +97,7 @@
 	if parsedPem {
 		// If parsedPem is true, it means the data was recognized as PEM.
 		// errPem might be non-nil if there was an issue with intermediate certs.
-<<<<<<< HEAD
-		return pemMetrics, errPem
-=======
 		return filterMetrics(pemMetrics, excludeCNGlobs, excludeAliasGlobs, excludeIssuerGlobs), errPem
->>>>>>> 9522d183
 	}
 	// errPem contains the reason it wasn't parsed as PEM (e.g., "Failed to parse as a pem")
 
@@ -132,11 +106,7 @@
 	if parsedPkcs {
 		// If parsedPkcs is true, it means pkcs12.DecodeChain succeeded.
 		// errPkcs should be nil in this case according to its implementation.
-<<<<<<< HEAD
-		return pkcsMetrics, errPkcs
-=======
 		return filterMetrics(pkcsMetrics, excludeCNGlobs, excludeAliasGlobs, excludeIssuerGlobs), errPkcs
->>>>>>> 9522d183
 	}
 	// errPkcs contains the reason it wasn't parsed as PKCS12
 
@@ -145,11 +115,7 @@
 	if parsedJks {
 		// If parsedJks is true, it means ks.Load succeeded.
 		// errJks might be non-nil if there was an issue processing an entry or cert within the JKS.
-<<<<<<< HEAD
-		return jksMetrics, errJks
-=======
 		return filterMetrics(jksMetrics, excludeCNGlobs, excludeAliasGlobs, excludeIssuerGlobs), errJks
->>>>>>> 9522d183
 	}
 	// errJks contains the reason it wasn't parsed as JKS
 
