package exporters

import (
	"github.com/joe-elliott/cert-exporter/src/metrics"
)

// CertExporter exports PEM file certs
type CertExporter struct {
}

// ExportMetrics exports the provided PEM file
<<<<<<< HEAD
func (c *CertExporter) ExportMetrics(file, nodeName string, includeFullCertChain bool) error {
	metricCollection, err := secondsToExpiryFromCertAsFile(file, includeFullCertChain)
=======
func (c *CertExporter) ExportMetrics(file, nodeName string) error {
	metricCollection, err := secondsToExpiryFromCertAsFile(file)
>>>>>>> 83a9bc70
	if err != nil {
		return err
	}

	for _, metric := range metricCollection {
		metrics.CertExpirySeconds.WithLabelValues(file, metric.issuer, metric.cn, nodeName).Set(metric.durationUntilExpiry)
		metrics.CertNotAfterTimestamp.WithLabelValues(file, metric.issuer, metric.cn, nodeName).Set(metric.notAfter)
	}

	return nil
}<|MERGE_RESOLUTION|>--- conflicted
+++ resolved
@@ -9,13 +9,8 @@
 }
 
 // ExportMetrics exports the provided PEM file
-<<<<<<< HEAD
-func (c *CertExporter) ExportMetrics(file, nodeName string, includeFullCertChain bool) error {
-	metricCollection, err := secondsToExpiryFromCertAsFile(file, includeFullCertChain)
-=======
 func (c *CertExporter) ExportMetrics(file, nodeName string) error {
 	metricCollection, err := secondsToExpiryFromCertAsFile(file)
->>>>>>> 83a9bc70
 	if err != nil {
 		return err
 	}
