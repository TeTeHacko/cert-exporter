package main

import (
	"flag"
	"log"
	"net/http"
	"os"
	"strings"
	"time"

	"github.com/golang/glog"
	"github.com/prometheus/client_golang/prometheus"
	"github.com/prometheus/client_golang/prometheus/promhttp"

	"github.com/joe-elliott/cert-exporter/src/args"
	"github.com/joe-elliott/cert-exporter/src/checkers"
	"github.com/joe-elliott/cert-exporter/src/exporters"
	"github.com/joe-elliott/cert-exporter/src/metrics"
)

var (
	version = "unknown"
	commit  = "unknown"
	date    = "unknown"
)

var (
	includeCertGlobs                  args.GlobArgs
	excludeCertGlobs                  args.GlobArgs
	includeKubeConfigGlobs            args.GlobArgs
	excludeKubeConfigGlobs            args.GlobArgs
	prometheusExporterMetricsDisabled bool
	prometheusListenAddress           string
	prometheusPath                    string
	pollingPeriod                     time.Duration
	kubeconfigPath                    string
	secretsLabelSelector              args.GlobArgs
	secretsNamespaceLabelSelector     args.GlobArgs
	secretsAnnotationSelector         args.GlobArgs
	secretsNamespace                  string
	secretsListOfNamespaces           string
	includeSecretsDataGlobs           args.GlobArgs
	excludeSecretsDataGlobs           args.GlobArgs
	includeSecretsTypes               args.GlobArgs
	configMapsLabelSelector           args.GlobArgs
	configMapsNamespaceLabelSelector  args.GlobArgs
	configMapsAnnotationSelector      args.GlobArgs
	configMapsNamespace               string
	configMapsListOfNamespaces        string
	includeConfigMapsDataGlobs        args.GlobArgs
	excludeConfigMapsDataGlobs        args.GlobArgs
	webhookCheckEnabled               bool
	webhooksLabelSelector             args.GlobArgs
	webhooksAnnotationSelector        args.GlobArgs
	awsAccount                        string
	awsRegion                         string
	awsSecrets                        args.GlobArgs
	certRequestsEnabled               bool
	certRequestsLabelSelector         args.GlobArgs
	certRequestsAnnotationSelector    args.GlobArgs
	certRequestsNamespace             string
	certRequestsListOfNamespaces      string
	defaultCertFilePassword           string
	passwordSpecs                     args.PasswordSpecFlag
<<<<<<< HEAD
=======
	excludeCertCNGlobs                args.GlobArgs
	excludeCertAliasGlobs             args.GlobArgs
	excludeCertIssuerGlobs            args.GlobArgs
>>>>>>> 9522d183
)

func init() {
	flag.Var(&includeCertGlobs, "include-cert-glob", "File globs to include when looking for certs.")
	flag.Var(&excludeCertGlobs, "exclude-cert-glob", "File globs to exclude when looking for certs.")
	flag.Var(&includeKubeConfigGlobs, "include-kubeconfig-glob", "File globs to include when looking for kubeconfigs.")
	flag.Var(&excludeKubeConfigGlobs, "exclude-kubeconfig-glob", "File globs to exclude when looking for kubeconfigs.")
	flag.StringVar(&prometheusPath, "prometheus-path", "/metrics", "The path to publish Prometheus metrics to.")
	flag.StringVar(&prometheusListenAddress, "prometheus-listen-address", ":8080", "The address to listen on for Prometheus scrapes.")
	flag.BoolVar(&prometheusExporterMetricsDisabled, "prometheus-disable-exporter-metrics", false, "Exclude metrics about the exporter itself (promhttp_*, process_*, go_*).")
	flag.StringVar(&defaultCertFilePassword, "cert-file-password", "", "Default password for certificate files (PEM, PKCS12, JKS) if no specific rule from -cert-password-spec matches.")
	flag.Var(&passwordSpecs, "cert-password-spec", "Per-file/glob password specification in 'glob:password' format. Can be specified multiple times. Applied in order; first match wins. Example: '/path/*.jks:myjkspass'")
<<<<<<< HEAD
=======
	flag.Var(&excludeCertCNGlobs, "exclude-cert-cn-glob", "Glob patterns for Common Names (CNs) to exclude from certificate metrics. Can be specified multiple times.")
	flag.Var(&excludeCertAliasGlobs, "exclude-cert-alias-glob", "Glob patterns for JKS aliases to exclude from certificate metrics. Can be specified multiple times.")
	flag.Var(&excludeCertIssuerGlobs, "exclude-cert-issuer-glob", "Glob patterns for Issuers to exclude from certificate metrics. Can be specified multiple times.")
>>>>>>> 9522d183
	flag.DurationVar(&pollingPeriod, "polling-period", time.Hour, "Periodic interval in which to check certs.")

	flag.StringVar(&kubeconfigPath, "kubeconfig", "", "Path to a kubeconfig. Only required if out-of-cluster.")
	flag.Var(&secretsLabelSelector, "secrets-label-selector", "Label selector to find secrets to publish as metrics.")
	flag.Var(&secretsNamespaceLabelSelector, "secrets-namespace-label-selector", "Label selector to find namespaces in which to find secrets to publish as metrics.")
	flag.Var(&secretsAnnotationSelector, "secrets-annotation-selector", "Annotation selector to find secrets to publish as metrics.")
	flag.StringVar(&secretsNamespace, "secrets-namespace", "", "Kubernetes namespace to list secrets.")
	flag.StringVar(&secretsListOfNamespaces, "secrets-namespaces", "", "Kubernetes comma-delimited list of namespaces to search for secrets.")
	flag.Var(&includeSecretsDataGlobs, "secrets-include-glob", "Secret globs to include when looking for secret data keys (Default \"*\").")
	flag.Var(&includeSecretsTypes, "secret-include-types", "Select only specific a secret type (Default nil).")
	flag.Var(&excludeSecretsDataGlobs, "secrets-exclude-glob", "Secret globs to exclude when looking for secret data keys.")

	flag.Var(&configMapsLabelSelector, "configmaps-label-selector", "Label selector to find configmaps to publish as metrics.")
	flag.Var(&configMapsNamespaceLabelSelector, "configmaps-namespace-label-selector", "Label selector to find namespaces in which to find configmaps to publish as metrics.")
	flag.Var(&configMapsAnnotationSelector, "configmaps-annotation-selector", "Annotation selector to find configmaps to publish as metrics.")
	flag.StringVar(&configMapsNamespace, "configmaps-namespace", "", "Kubernetes namespace to list configmaps.")
	flag.StringVar(&configMapsListOfNamespaces, "configmaps-namespaces", "", "Kubernetes comma-delimited list of namespaces to search for configmaps.")
	flag.Var(&includeConfigMapsDataGlobs, "configmaps-include-glob", "Configmap globs to include when looking for configmap data keys (Default \"*\").")
	flag.Var(&excludeConfigMapsDataGlobs, "configmaps-exclude-glob", "Configmap globs to exclude when looking for configmap data keys.")

	flag.BoolVar(&webhookCheckEnabled, "enable-webhook-cert-check", false, "Enable webhook cert check.")
	flag.Var(&webhooksLabelSelector, "webhooks-label-selector", "Label selector to find webhooks to publish as metrics.")
	flag.Var(&webhooksAnnotationSelector, "webhooks-annotation-selector", "Annotation selector to find webhooks to publish as metrics.")

	flag.StringVar(&awsAccount, "aws-account", "", "AWS account to search for secrets in")
	flag.StringVar(&awsRegion, "aws-region", "", "AWS region to search for secrets in")
	flag.Var(&awsSecrets, "aws-secret", "AWS secrets to export")

	flag.BoolVar(&certRequestsEnabled, "enable-certrequests-check", false, "Enable certrequests check.")
	flag.Var(&certRequestsLabelSelector, "certrequests-label-selector", "Label selector to find certrequests to publish as metrics.")
	flag.Var(&certRequestsAnnotationSelector, "certrequests-annotation-selector", "Annotation selector to find certrequests to publish as metrics.")
	flag.StringVar(&certRequestsNamespace, "certrequests-namespace", "", "Kubernetes namespace to list certrequests.")
	flag.StringVar(&certRequestsListOfNamespaces, "certrequests-namespaces", "", "Kubernetes comma-delimited list of namespaces to search for certrequests.")

}

func main() {
	flag.Parse()
	metrics.Init(prometheusExporterMetricsDisabled)

	glog.Infof("Starting cert-exporter (version %s; commit %s; date %s)", version, commit, date)

	if len(includeCertGlobs) > 0 {
<<<<<<< HEAD
		certChecker := checkers.NewCertChecker(pollingPeriod, includeCertGlobs, excludeCertGlobs, os.Getenv("NODE_NAME"), exporters.NewCertExporter(passwordSpecs, defaultCertFilePassword))
=======
		certChecker := checkers.NewCertChecker(pollingPeriod, includeCertGlobs, excludeCertGlobs, os.Getenv("NODE_NAME"), exporters.NewCertExporter(passwordSpecs, defaultCertFilePassword, excludeCertCNGlobs, excludeCertAliasGlobs, excludeCertIssuerGlobs))
>>>>>>> 9522d183
		go certChecker.StartChecking()
	}

	if len(includeKubeConfigGlobs) > 0 {
<<<<<<< HEAD
		configChecker := checkers.NewCertChecker(pollingPeriod, includeKubeConfigGlobs, excludeKubeConfigGlobs, os.Getenv("NODE_NAME"), exporters.NewKubeConfigExporter(passwordSpecs, defaultCertFilePassword))
=======
		configChecker := checkers.NewCertChecker(pollingPeriod, includeKubeConfigGlobs, excludeKubeConfigGlobs, os.Getenv("NODE_NAME"), exporters.NewKubeConfigExporter(passwordSpecs, defaultCertFilePassword, excludeCertCNGlobs, excludeCertAliasGlobs, excludeCertIssuerGlobs))
>>>>>>> 9522d183
		go configChecker.StartChecking()
	}

	if len(secretsLabelSelector) > 0 || len(secretsAnnotationSelector) > 0 || len(includeSecretsDataGlobs) > 0 || len(secretsNamespaceLabelSelector) > 0 {
		if len(includeSecretsDataGlobs) == 0 {
			includeSecretsDataGlobs = args.GlobArgs([]string{"*"})
		}
		secretsNamespaces := getSanitizedNamespaceList(secretsListOfNamespaces, secretsNamespace)

		configChecker := checkers.NewSecretChecker(pollingPeriod, secretsLabelSelector, includeSecretsDataGlobs, excludeSecretsDataGlobs, secretsAnnotationSelector, secretsNamespaces, secretsNamespaceLabelSelector, kubeconfigPath, &exporters.SecretExporter{}, includeSecretsTypes)
		go configChecker.StartChecking()
	}

	if len(certRequestsLabelSelector) > 0 || len(certRequestsAnnotationSelector) > 0 || certRequestsEnabled {
		certRequestNamespaces := getSanitizedNamespaceList(certRequestsListOfNamespaces, certRequestsNamespace)

		configChecker := checkers.NewCertRequestChecker(pollingPeriod, certRequestsLabelSelector, certRequestsAnnotationSelector, certRequestNamespaces, kubeconfigPath, &exporters.CertRequestExporter{})
		go configChecker.StartChecking()

	}

	if len(awsAccount) > 0 && len(awsRegion) > 0 && len(awsSecrets) > 0 {
		glog.Infof("Starting check for AWS Secrets Manager in Account %s and Region %s and Secrets %s", awsAccount, awsRegion, awsSecrets)
		awsChecker := checkers.NewAwsChecker(awsAccount, awsRegion, awsSecrets, pollingPeriod, &exporters.AwsExporter{})
		go awsChecker.StartChecking()
	}

	if len(configMapsLabelSelector) > 0 || len(configMapsAnnotationSelector) > 0 || len(includeConfigMapsDataGlobs) > 0 || len(configMapsNamespaceLabelSelector) > 0 {
		if len(includeConfigMapsDataGlobs) == 0 {
			includeConfigMapsDataGlobs = args.GlobArgs([]string{"*"})
		}
		configMapsNamespaces := getSanitizedNamespaceList(configMapsListOfNamespaces, configMapsNamespace)

		configChecker := checkers.NewConfigMapChecker(pollingPeriod, configMapsLabelSelector, includeConfigMapsDataGlobs, excludeConfigMapsDataGlobs, configMapsAnnotationSelector, configMapsNamespaces, configMapsNamespaceLabelSelector, kubeconfigPath, &exporters.ConfigMapExporter{})
		go configChecker.StartChecking()
	}

	if webhookCheckEnabled {
		configChecker := checkers.NewWebhookChecker(pollingPeriod, webhooksLabelSelector, webhooksAnnotationSelector, kubeconfigPath, &exporters.WebhookExporter{})
		go configChecker.StartChecking()
	}

	handler := promhttp.HandlerFor(prometheus.DefaultGatherer, promhttp.HandlerOpts{})

	if !prometheusExporterMetricsDisabled {
		handler = promhttp.InstrumentMetricHandler(prometheus.DefaultRegisterer, handler)
	}

	http.Handle(prometheusPath, handler)
	log.Fatal(http.ListenAndServe(prometheusListenAddress, nil))
}

// Get the trimmed and sanitized list of namespaces
func getSanitizedNamespaceList(rawListOfNamespaces, namespace string) []string {
	var selected []string

	if len(rawListOfNamespaces) > 0 {
		provided := strings.Split(rawListOfNamespaces, ",")
		for _, v := range provided {
			v = strings.TrimSpace(v)
			if v != "" {
				selected = append(selected, v)
			}
		}
	}

	if len(namespace) > 0 {
		selected = append(selected, namespace)
	}

	if len(selected) == 0 {
		return []string{""}
	}

	return selected
}<|MERGE_RESOLUTION|>--- conflicted
+++ resolved
@@ -62,12 +62,9 @@
 	certRequestsListOfNamespaces      string
 	defaultCertFilePassword           string
 	passwordSpecs                     args.PasswordSpecFlag
-<<<<<<< HEAD
-=======
 	excludeCertCNGlobs                args.GlobArgs
 	excludeCertAliasGlobs             args.GlobArgs
 	excludeCertIssuerGlobs            args.GlobArgs
->>>>>>> 9522d183
 )
 
 func init() {
@@ -80,12 +77,9 @@
 	flag.BoolVar(&prometheusExporterMetricsDisabled, "prometheus-disable-exporter-metrics", false, "Exclude metrics about the exporter itself (promhttp_*, process_*, go_*).")
 	flag.StringVar(&defaultCertFilePassword, "cert-file-password", "", "Default password for certificate files (PEM, PKCS12, JKS) if no specific rule from -cert-password-spec matches.")
 	flag.Var(&passwordSpecs, "cert-password-spec", "Per-file/glob password specification in 'glob:password' format. Can be specified multiple times. Applied in order; first match wins. Example: '/path/*.jks:myjkspass'")
-<<<<<<< HEAD
-=======
 	flag.Var(&excludeCertCNGlobs, "exclude-cert-cn-glob", "Glob patterns for Common Names (CNs) to exclude from certificate metrics. Can be specified multiple times.")
 	flag.Var(&excludeCertAliasGlobs, "exclude-cert-alias-glob", "Glob patterns for JKS aliases to exclude from certificate metrics. Can be specified multiple times.")
 	flag.Var(&excludeCertIssuerGlobs, "exclude-cert-issuer-glob", "Glob patterns for Issuers to exclude from certificate metrics. Can be specified multiple times.")
->>>>>>> 9522d183
 	flag.DurationVar(&pollingPeriod, "polling-period", time.Hour, "Periodic interval in which to check certs.")
 
 	flag.StringVar(&kubeconfigPath, "kubeconfig", "", "Path to a kubeconfig. Only required if out-of-cluster.")
@@ -129,20 +123,12 @@
 	glog.Infof("Starting cert-exporter (version %s; commit %s; date %s)", version, commit, date)
 
 	if len(includeCertGlobs) > 0 {
-<<<<<<< HEAD
-		certChecker := checkers.NewCertChecker(pollingPeriod, includeCertGlobs, excludeCertGlobs, os.Getenv("NODE_NAME"), exporters.NewCertExporter(passwordSpecs, defaultCertFilePassword))
-=======
 		certChecker := checkers.NewCertChecker(pollingPeriod, includeCertGlobs, excludeCertGlobs, os.Getenv("NODE_NAME"), exporters.NewCertExporter(passwordSpecs, defaultCertFilePassword, excludeCertCNGlobs, excludeCertAliasGlobs, excludeCertIssuerGlobs))
->>>>>>> 9522d183
 		go certChecker.StartChecking()
 	}
 
 	if len(includeKubeConfigGlobs) > 0 {
-<<<<<<< HEAD
-		configChecker := checkers.NewCertChecker(pollingPeriod, includeKubeConfigGlobs, excludeKubeConfigGlobs, os.Getenv("NODE_NAME"), exporters.NewKubeConfigExporter(passwordSpecs, defaultCertFilePassword))
-=======
 		configChecker := checkers.NewCertChecker(pollingPeriod, includeKubeConfigGlobs, excludeKubeConfigGlobs, os.Getenv("NODE_NAME"), exporters.NewKubeConfigExporter(passwordSpecs, defaultCertFilePassword, excludeCertCNGlobs, excludeCertAliasGlobs, excludeCertIssuerGlobs))
->>>>>>> 9522d183
 		go configChecker.StartChecking()
 	}
 
